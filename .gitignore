--- conflicted
+++ resolved
@@ -162,12 +162,5 @@
 .idea/
 
 # From inference.py
-<<<<<<< HEAD
-video_output_*.mp4
-
-# The Folder of the Model Checkpoint.
-/model_ckpt
-=======
 outputs/
-video_output_*.mp4
->>>>>>> caf9f0c4
+video_output_*.mp4